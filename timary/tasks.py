from datetime import date, timedelta

from django.conf import settings
from django.core.mail import send_mail
from django.db.models import Q
from django.template.loader import render_to_string
from django.utils.timezone import localtime, now
from django_q.tasks import async_task
from twilio.rest import Client

from timary.models import Invoice, SentInvoice, User


def gather_invoices():
    today = localtime(now()).date()
    null_query = Q(next_date__isnull=False)
    today_query = Q(
        next_date__day=today.day,
        next_date__month=today.month,
        next_date__year=today.year,
    )
    invoices = Invoice.objects.filter(null_query & today_query)
    for invoice in invoices:
        _ = async_task(send_invoice, invoice.id)

    send_mail(
        f"Sent out {len(invoices)} invoices",
        f'{date.strftime(today, "%m/%-d/%Y")}, there were {len(invoices)} invoices sent out.',
        None,
        recipient_list=["aristotelf@gmail.com"],
        fail_silently=True,
    )

    return f"Invoices sent: {invoices.count()}"


def send_invoice(invoice_id):
    invoice = Invoice.objects.get(id=invoice_id)
    hours_tracked, total_amount = invoice.get_hours_stats()
    if hours_tracked.count() <= 0:
        # There is nothing to invoice, update next date for invoice email.
        invoice.calculate_next_date()
        return
    today = localtime(now()).date()
    current_month = date.strftime(today, "%m/%Y")

    msg_subject = render_to_string(
        "email/invoice_subject.html",
        {"invoice": invoice, "current_month": current_month},
    ).strip()

    sent_invoice = SentInvoice.objects.create(
        hours_start_date=hours_tracked.first().date_tracked or None,
        hours_end_date=hours_tracked.last().date_tracked or None,
        date_sent=today,
        invoice=invoice,
        user=invoice.user,
        total_price=total_amount,
    )
    msg_body = render_to_string(
        "email/styled_email.html",
        {
            "can_accept_payments": invoice.user.can_accept_payments,
            "site_url": settings.SITE_URL,
            "user_name": invoice.user.first_name,
            "next_weeks_date": today + timedelta(weeks=1),
            "recipient_name": invoice.email_recipient_name,
            "total_amount": total_amount,
            "sent_invoice_id": sent_invoice.id,
            "invoice": invoice,
            "hours_tracked": hours_tracked,
            "todays_date": today,
        },
    )
    send_mail(
        msg_subject,
        None,
        None,
        recipient_list=[invoice.email_recipient],
        fail_silently=False,
        html_message=msg_body,
    )
    invoice.calculate_next_date()


def send_reminder_sms():
    client = Client(settings.TWILIO_ACCOUNT_SID, settings.TWILIO_AUTH_TOKEN)
    users = User.objects.exclude(
        Q(phone_number__isnull=True) | Q(phone_number__exact="")
    ).prefetch_related("invoices")

    invoices_sent_count = 0
    weekday = date.today().strftime("%a")
    for user in users:
<<<<<<< HEAD
        if not user.can_receive_texts:
=======
        if weekday not in user.settings.get("phone_number_availability"):
>>>>>>> db07bfa6
            continue
        remaining_invoices = user.invoices_not_logged
        if len(remaining_invoices) > 0:
            invoice = remaining_invoices.pop()
            _ = client.messages.create(
                to=user.formatted_phone_number,
                from_=settings.TWILIO_PHONE_NUMBER,
                body=f"How many hours to log for: {invoice.title}",
            )
            invoices_sent_count += 1
    return f"{invoices_sent_count} message(s) sent."<|MERGE_RESOLUTION|>--- conflicted
+++ resolved
@@ -92,11 +92,9 @@
     invoices_sent_count = 0
     weekday = date.today().strftime("%a")
     for user in users:
-<<<<<<< HEAD
         if not user.can_receive_texts:
-=======
+            continue
         if weekday not in user.settings.get("phone_number_availability"):
->>>>>>> db07bfa6
             continue
         remaining_invoices = user.invoices_not_logged
         if len(remaining_invoices) > 0:
