import datetime

from django.contrib.auth.forms import forms
from django.core.exceptions import ValidationError
from django.core.validators import RegexValidator

from timary.models import DailyHoursInput, Invoice, User


class DateInput(forms.DateInput):
    input_type = "date"


class DailyHoursForm(forms.ModelForm):
    def __init__(self, *args, **kwargs):
        user = kwargs.pop("user") if "user" in kwargs else None

        super(DailyHoursForm, self).__init__(*args, **kwargs)

        if user:
            invoice_qs = Invoice.objects.filter(user=user)
            if invoice_qs.count() > 0:
                self.fields["invoice"].queryset = invoice_qs
                self.fields["invoice"].initial = invoice_qs.first()

    class Meta:
        model = DailyHoursInput
        fields = ["hours", "date_tracked", "invoice"]
        widgets = {
            "hours": forms.NumberInput(
                attrs={
                    "value": 1.0,
                    "max": 24,
                    "min": 1,
                    "step": 0.5,
                }
            ),
            "date_tracked": DateInput(
                attrs={
                    "value": datetime.date.today(),
                    "max": datetime.date.today(),
                }
            ),
            "invoice": forms.Select(attrs={"label": "Invoice"}),
            "notes": forms.Textarea(attrs={"rows": 4, "cols": 30, "collapse": True}),
        }

    field_order = ["hours", "date_tracked", "invoice"]

    def clean_date_tracked(self):
        date_tracked = self.cleaned_data.get("date_tracked")
        if date_tracked > datetime.date.today():
            raise ValidationError("Cannot set date into the future!")
        return date_tracked


class InvoiceForm(forms.ModelForm):
    class Meta:
        model = Invoice
        fields = [
            "title",
            "hourly_rate",
            "invoice_interval",
            "email_recipient_name",
            "email_recipient",
        ]
        widgets = {
            "title": forms.TextInput(
                attrs={
                    "placeholder": "New Saas App...",
                }
            ),
            "hourly_rate": forms.NumberInput(
                attrs={
                    "value": 50,
                    "min": 1,
                    "max": 1000,
                }
            ),
            "invoice_interval": forms.Select(attrs={"label": "Invoice"}),
            "email_recipient_name": forms.TextInput(attrs={"placeholder": "John"}),
            "email_recipient": forms.EmailInput(
                attrs={"placeholder": "john@company.com"}
            ),
        }

    def clean_email_recipient_name(self):
        email_recipient_name = self.cleaned_data.get("email_recipient_name")
        if not email_recipient_name.isalpha():
            raise ValidationError("Only valid names allowed.")
        return email_recipient_name


class PayInvoiceForm(forms.Form):
    email = forms.EmailField(
        label="Your email",
        widget=forms.TextInput(
            attrs={"placeholder": "john@appleseed.com", "classes": "col-span-2"}
        ),
    )
    first_name = forms.CharField(
        label="Your first name",
        widget=forms.TextInput(attrs={"placeholder": "John", "classes": "col-span-2"}),
    )

    def __init__(self, *args, **kwargs):
        self.sent_invoice = (
            kwargs.pop("sent_invoice") if "sent_invoice" in kwargs else None
        )
        super(PayInvoiceForm, self).__init__(*args, **kwargs)

    def clean_email(self):
        cleaned_email = self.cleaned_data.get("email")
        if (
            cleaned_email.lower().strip()
            != self.sent_invoice.invoice.email_recipient.lower()
        ):
            raise ValidationError("Wrong email recipient, unable to process payment")

    def clean_first_name(self):
        cleaned_name = self.cleaned_data.get("first_name")
        if (
            cleaned_name.lower().strip()
            not in self.sent_invoice.invoice.email_recipient_name.lower()
        ):
            raise ValidationError("Wrong name recipient, unable to process payment")


phone_number_regex = RegexValidator(
    regex=r"^\+?1?\d{8,15}$", message="Wrong format, needs to be: +13334445555"
)


class UserForm(forms.ModelForm):
    email = forms.EmailField(required=True)
    first_name = forms.CharField(required=True)
    phone_number = forms.CharField(
        required=False,
        validators=[phone_number_regex],
        widget=forms.TextInput(attrs={"placeholder": "+13334445555"}),
    )

    class Meta:
        model = User
<<<<<<< HEAD
        fields = ["email", "first_name", "last_name", "phone_number", "membership_tier"]
=======
        fields = [
            "email",
            "first_name",
            "last_name",
            "phone_number",
        ]
>>>>>>> db07bfa6
        widgets = {
            "email": forms.TextInput(attrs={"placeholder": "john@appleseed.com"}),
            "first_name": forms.TextInput(attrs={"placeholder": "John"}),
            "last_name": forms.TextInput(attrs={"placeholder": "Appleseed"}),
        }
        labels = {"membership_tier": "Subscription plan"}

    field_order = [
        "first_name",
        "last_name",
        "email",
        "phone_number",
<<<<<<< HEAD
        "membership_tier",
=======
>>>>>>> db07bfa6
    ]

    def clean_first_name(self):
        first_name = self.cleaned_data.get("first_name")
        if not first_name.isalpha():
            raise ValidationError("Only valid names allowed.")
        return first_name

    def clean_email(self):
        email = self.cleaned_data.get("email")
        if (
            email != self.instance.email
            and User.objects.filter(username=email, email=email).count() != 0
        ):
            raise ValidationError("Email already registered!")
        return email

    def save(self, commit=True):
        user = super().save(commit=False)
        user.username = user.email
        if commit:
            user.save()
        return user


class SettingsForm(forms.ModelForm):
    class Meta:
        model = User
        fields = ["phone_number_availability"]


class RegisterForm(forms.ModelForm):
    email = forms.EmailField(
        label="Email",
        required=True,
        widget=forms.TextInput(attrs={"placeholder": "example@test.com"}),
    )
    full_name = forms.CharField(
        label="Full name",
        required=True,
        widget=forms.TextInput(attrs={"placeholder": "Tom Brady"}),
    )
    password = forms.CharField(
        label="Password",
        widget=forms.PasswordInput(
            attrs={"placeholder": "*********", "type": "password"}
        ),
        required=True,
    )

    def clean_full_name(self):
        full_name = self.cleaned_data.get("full_name")
        if not full_name.replace(" ", "").isalpha():
            raise ValidationError("Only valid names allowed.")
        return full_name

    def clean_email(self):
        email = self.cleaned_data.get("email")
        if User.objects.filter(username=email).count() != 0:
            raise ValidationError("Error creating account")
        return email

    def save(self, commit=True):
        user = super().save(commit=False)
        first_name, last_name = self.cleaned_data.get("full_name").split(" ")
        user.first_name = first_name
        user.last_name = last_name
        user.set_password(self.cleaned_data["password"])
        user.username = self.cleaned_data["email"]
        if commit:
            user.save()
        return user

    class Meta:
        model = User
        fields = (
            "full_name",
            "email",
            "password",
            "membership_tier",
        )
        labels = {"membership_tier": "Subscription Plan"}


class LoginForm(forms.Form):
    email = forms.EmailField(
        label="Email",
        required=True,
        widget=forms.EmailInput(attrs={"placeholder": "tom@test.com"}),
    )
    password = forms.CharField(
        label="Password",
        widget=forms.PasswordInput(
            attrs={"placeholder": "*********", "type": "password"}
        ),
        required=True,
    )

    class Meta:
        fields = ["email", "password"]<|MERGE_RESOLUTION|>--- conflicted
+++ resolved
@@ -142,16 +142,7 @@
 
     class Meta:
         model = User
-<<<<<<< HEAD
         fields = ["email", "first_name", "last_name", "phone_number", "membership_tier"]
-=======
-        fields = [
-            "email",
-            "first_name",
-            "last_name",
-            "phone_number",
-        ]
->>>>>>> db07bfa6
         widgets = {
             "email": forms.TextInput(attrs={"placeholder": "john@appleseed.com"}),
             "first_name": forms.TextInput(attrs={"placeholder": "John"}),
@@ -164,10 +155,7 @@
         "last_name",
         "email",
         "phone_number",
-<<<<<<< HEAD
         "membership_tier",
-=======
->>>>>>> db07bfa6
     ]
 
     def clean_first_name(self):
