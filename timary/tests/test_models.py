--- conflicted
+++ resolved
@@ -172,15 +172,12 @@
         self.assertEqual(user.username, "test@test.com")
         self.assertEqual(user.email, "test@test.com")
         self.assertEqual(user.phone_number, "+17742613186")
-<<<<<<< HEAD
         self.assertEqual(user.membership_tier, User.MembershipTier.STARTER)
-=======
         self.assertListEqual(user.phone_number_availability, ["Mon", "Tue", "Wed"])
 
     def test_settings_dict(self):
         user = UserFactory(phone_number_availability=["Mon", "Tue"])
         self.assertEqual(user.settings, {"phone_number_availability": ["Mon", "Tue"]})
->>>>>>> db07bfa6
 
     def test_get_remaining_invoices(self):
         user = UserFactory()
