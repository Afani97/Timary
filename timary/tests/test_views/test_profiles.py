--- conflicted
+++ resolved
@@ -134,7 +134,6 @@
         )
         self.assertEqual(response.status_code, 302)
 
-<<<<<<< HEAD
     @patch("timary.services.stripe_service.StripeService.create_subscription")
     def test_update_user_subscription(self, stripe_subscription_mock):
         stripe_subscription_mock.return_value = None
@@ -161,7 +160,7 @@
         )
         self.assertEqual(response.templates[0].name, "partials/_profile.html")
         self.assertEqual(response.status_code, 200)
-=======
+
 
 class TestUserSettings(BaseTest):
     def setUp(self) -> None:
@@ -271,5 +270,4 @@
             reverse("timary:update_user_settings"),
             data=urlencode(url_params),  # HTMX PUT FORM
         )
-        self.assertEqual(response.status_code, 302)
->>>>>>> db07bfa6
+        self.assertEqual(response.status_code, 302)