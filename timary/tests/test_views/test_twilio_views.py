import datetime
from dataclasses import dataclass
from unittest.mock import patch

from django.db.models import Sum
from django.test import TestCase
from django.test.client import RequestFactory
from django.test.utils import override_settings
from django.urls import reverse
from django_twilio.decorators import twilio_view

from timary.models import DailyHoursInput
from timary.tasks import send_reminder_sms
from timary.tests.factories import InvoiceFactory, UserFactory
from timary.views.twilio_views import twilio_reply


class TestTwilioSendReminderSMS(TestCase):
    @patch("twilio.rest.api.v2010.account.message.MessageList.create")
    @patch("timary.tasks.date")
    def test_send_0_messages(self, today_mock, message_create_mock):
        today_mock.today.return_value = datetime.date(2022, 1, 10)
        today_mock.side_effect = lambda *args, **kw: datetime.date(*args, **kw)
        message_create_mock.return_value = None

        invoices_sent = send_reminder_sms()
        self.assertEqual("0 message(s) sent.", invoices_sent)

    @patch("twilio.rest.api.v2010.account.message.MessageList.create")
    @patch("timary.tasks.date")
    def test_send_1_message(self, today_mock, message_create_mock):
        today_mock.today.return_value = datetime.date(2022, 1, 10)
        today_mock.side_effect = lambda *args, **kw: datetime.date(*args, **kw)
        message_create_mock.return_value = None

        InvoiceFactory(user__phone_number_availability=["Mon"])

        invoices_sent = send_reminder_sms()
        self.assertEqual("1 message(s) sent.", invoices_sent)

    @patch("twilio.rest.api.v2010.account.message.MessageList.create")
<<<<<<< HEAD
    def test_send_1_message_as_starter(self, message_create_mock):
        message_create_mock.return_value = None

        InvoiceFactory(user__membership_tier=5)

        invoices_sent = send_reminder_sms()
        self.assertEqual("0 message(s) sent.", invoices_sent)

    @patch("twilio.rest.api.v2010.account.message.MessageList.create")
    def test_send_1_message_as_business(self, message_create_mock):
        message_create_mock.return_value = None

        InvoiceFactory(user__membership_tier=49)

        invoices_sent = send_reminder_sms()
        self.assertEqual("1 message(s) sent.", invoices_sent)

    @patch("twilio.rest.api.v2010.account.message.MessageList.create")
    def test_send_3_messages(self, message_create_mock):
=======
    @patch("timary.tasks.date")
    def test_send_3_messages(self, today_mock, message_create_mock):
        today_mock.today.return_value = datetime.date(2022, 1, 10)
        today_mock.side_effect = lambda *args, **kw: datetime.date(*args, **kw)
>>>>>>> db07bfa6
        message_create_mock.return_value = None

        InvoiceFactory(user__phone_number_availability=["Mon"])
        InvoiceFactory(user__phone_number_availability=["Mon"])
        InvoiceFactory(user__phone_number_availability=["Mon"])

        invoices_sent = send_reminder_sms()
        self.assertEqual("3 message(s) sent.", invoices_sent)

    @patch("twilio.rest.api.v2010.account.message.MessageList.create")
    @patch("timary.tasks.date")
    def test_send_1_message_filtering_users(self, today_mock, message_create_mock):
        today_mock.today.return_value = datetime.date(2022, 1, 10)
        today_mock.side_effect = lambda *args, **kw: datetime.date(*args, **kw)
        message_create_mock.return_value = None

        InvoiceFactory(user__phone_number=None)
        InvoiceFactory(user__phone_number="")
        InvoiceFactory(next_date=None)
        InvoiceFactory(user__phone_number_availability=["Mon"])

        invoices_sent = send_reminder_sms()
        self.assertEqual("1 message(s) sent.", invoices_sent)

    @patch("twilio.rest.api.v2010.account.message.MessageList.create")
    @patch("timary.tasks.date")
    def test_send_1_message_from_1_user_with_2_invoices(
        self, today_mock, message_create_mock
    ):
        today_mock.today.return_value = datetime.date(2022, 1, 10)
        today_mock.side_effect = lambda *args, **kw: datetime.date(*args, **kw)
        message_create_mock.return_value = None

        user = UserFactory(phone_number_availability=["Mon"])

        InvoiceFactory(user=user)
        InvoiceFactory(user=user)

        invoices_sent = send_reminder_sms()
        self.assertEqual("1 message(s) sent.", invoices_sent)

    @patch("twilio.rest.api.v2010.account.message.MessageList.create")
    @patch("timary.tasks.date")
    def test_does_not_send_1_message_on_off_day(self, today_mock, message_create_mock):
        today_mock.today.return_value = datetime.date(2022, 1, 10)
        today_mock.side_effect = lambda *args, **kw: datetime.date(*args, **kw)
        message_create_mock.return_value = None

        InvoiceFactory(user__phone_number_availability=["Tue"])

        invoices_sent = send_reminder_sms()
        self.assertEqual("0 message(s) sent.", invoices_sent)

    @patch("twilio.rest.api.v2010.account.message.MessageList.create")
    @patch("timary.tasks.date")
    def test_do_not_send_1_message_in_between(self, today_mock, message_create_mock):
        today_mock.today.return_value = datetime.date(2022, 1, 10)
        today_mock.side_effect = lambda *args, **kw: datetime.date(*args, **kw)
        message_create_mock.return_value = None

        InvoiceFactory(user__phone_number_availability=["Sun", "Tue"])

        invoices_sent = send_reminder_sms()
        self.assertEqual("0 message(s) sent.", invoices_sent)


@dataclass
class Message:
    body: str


@dataclass
class MessageResponse:
    response: str

    def message(self, msg):
        self.response = msg


class TestTwilioReplyWebhook(TestCase):
    def setUp(self) -> None:
        self.factory = RequestFactory()
        self.data = {
            "MessageSid": "MSXXXX",
            "SmsSid": "SSXXXX",
            "AccountSid": "ACXXXX",
            "From": "+17742613186",
            "To": "+14092153135",
            "Body": "1",
            "NumMedia": "0",
        }

    @patch("timary.views.twilio_views.MessagingResponse")
    @patch("twilio.rest.api.v2010.account.message.MessageList.list")
    def test_no_invoices_left_to_sms(self, message_list_mock, message_response_mock):
        invoice = InvoiceFactory(user__phone_number="+17742613186")

        message_list_mock.return_value = [
            {},
            Message(f"How many hours to log hours for: {invoice.title}"),
        ]
        message_response_mock.return_value = MessageResponse(response="")

        request = self.factory.post(
            reverse("timary:twilio_reply"),
            data=self.data,
        )

        with override_settings(DEBUG=True):
            response = twilio_view(twilio_reply(request))

        self.assertEqual(response.response, "All set for today. Keep it up!")
        self.assertEqual(DailyHoursInput.objects.count(), 1)
        self.assertEqual(DailyHoursInput.objects.first().hours, 1)

    @patch("timary.views.twilio_views.MessagingResponse")
    @patch("twilio.rest.api.v2010.account.message.MessageList.list")
    def test_1_invoice_left_to_sms(self, message_list_mock, message_response_mock):
        user = UserFactory(phone_number="+17742613186")
        invoice = InvoiceFactory(user=user)
        invoice2 = InvoiceFactory(user=user)

        # FIRST INVOICE SMS SENT
        message_list_mock.return_value = [
            {},
            Message(f"How many hours to log hours for: {invoice.title}"),
        ]
        message_response_mock.return_value = MessageResponse(response="")

        request = self.factory.post(
            reverse("timary:twilio_reply"),
            data=self.data,
        )

        with override_settings(DEBUG=True):
            response = twilio_view(twilio_reply(request))

        self.assertEqual(
            response.response, f"How many hours to log hours for: {invoice2.title}"
        )
        self.assertEqual(DailyHoursInput.objects.count(), 1)

        # SECOND INVOICE SMS SENT
        message_list_mock.return_value = [
            {},
            Message(f"How many hours to log hours for: {invoice2.title}"),
        ]
        updated_data = self.data.copy()
        updated_data["Body"] = "2"
        request = self.factory.post(
            reverse("timary:twilio_reply"),
            data=updated_data,
        )

        with override_settings(DEBUG=True):
            response = twilio_view(twilio_reply(request))

        self.assertEqual(response.response, "All set for today. Keep it up!")
        self.assertEqual(DailyHoursInput.objects.count(), 2)
        self.assertEqual(
            DailyHoursInput.objects.aggregate(total=Sum("hours"))["total"], 3
        )

    @patch("timary.views.twilio_views.MessagingResponse")
    @patch("twilio.rest.api.v2010.account.message.MessageList.list")
    def test_invalid_response_type_in_body(
        self, message_list_mock, message_response_mock
    ):
        invoice = InvoiceFactory(user__phone_number="+17742613186")

        message_list_mock.return_value = [
            {},
            Message(f"How many hours to log hours for: {invoice.title}"),
        ]
        message_response_mock.return_value = MessageResponse(response="")

        invalid_data = self.data.copy()
        invalid_data["Body"] = "abc"

        request = self.factory.post(
            reverse("timary:twilio_reply"),
            data=invalid_data,
        )

        with override_settings(DEBUG=True):
            response = twilio_view(twilio_reply(request))

        self.assertEqual(
            response.response,
            f"Wrong input, only numbers please. How many hours to log hours for: {invoice.title}",
        )
        self.assertEqual(DailyHoursInput.objects.count(), 0)

    @patch("timary.views.twilio_views.MessagingResponse")
    @patch("twilio.rest.api.v2010.account.message.MessageList.list")
    def test_body_has_to_be_greater_than_half_hour(
        self, message_list_mock, message_response_mock
    ):
        invoice = InvoiceFactory(user__phone_number="+17742613186")

        # FIRST INVOICE SENT, NOT ENOUGH HOURS
        message_list_mock.return_value = [
            {},
            Message(f"How many hours to log hours for: {invoice.title}"),
        ]
        message_response_mock.return_value = MessageResponse(response="")

        invalid_data = self.data.copy()
        invalid_data["Body"] = "0"

        request = self.factory.post(
            reverse("timary:twilio_reply"),
            data=invalid_data,
        )

        with override_settings(DEBUG=True):
            response = twilio_view(twilio_reply(request))

        self.assertEqual(
            response.response,
            f"Hours have to be greater than 0.5. How many hours to log hours for: {invoice.title}",
        )
        self.assertEqual(DailyHoursInput.objects.count(), 0)

        # SECOND INVOICE SENT, HOURS LOGGED MORE THAN 30 MINUTES
        message_list_mock.return_value = [
            {},
            Message(
                f"Hours have to be greater than 0.5. How many hours to log hours for: {invoice.title}"
            ),
        ]
        updated_data = self.data.copy()
        updated_data["Body"] = "0.6"
        request = self.factory.post(
            reverse("timary:twilio_reply"),
            data=updated_data,
        )

        with override_settings(DEBUG=True):
            response = twilio_view(twilio_reply(request))

        self.assertEqual(response.response, "All set for today. Keep it up!")
        self.assertEqual(DailyHoursInput.objects.count(), 1)<|MERGE_RESOLUTION|>--- conflicted
+++ resolved
@@ -39,7 +39,6 @@
         self.assertEqual("1 message(s) sent.", invoices_sent)
 
     @patch("twilio.rest.api.v2010.account.message.MessageList.create")
-<<<<<<< HEAD
     def test_send_1_message_as_starter(self, message_create_mock):
         message_create_mock.return_value = None
 
@@ -49,22 +48,24 @@
         self.assertEqual("0 message(s) sent.", invoices_sent)
 
     @patch("twilio.rest.api.v2010.account.message.MessageList.create")
-    def test_send_1_message_as_business(self, message_create_mock):
-        message_create_mock.return_value = None
-
-        InvoiceFactory(user__membership_tier=49)
+    @patch("timary.tasks.date")
+    def test_send_1_message_as_business(self, today_mock, message_create_mock):
+        today_mock.today.return_value = datetime.date(2022, 1, 10)
+        today_mock.side_effect = lambda *args, **kw: datetime.date(*args, **kw)
+        message_create_mock.return_value = None
+
+        InvoiceFactory(
+            user__membership_tier=49, user__phone_number_availability=["Mon"]
+        )
 
         invoices_sent = send_reminder_sms()
         self.assertEqual("1 message(s) sent.", invoices_sent)
 
     @patch("twilio.rest.api.v2010.account.message.MessageList.create")
-    def test_send_3_messages(self, message_create_mock):
-=======
     @patch("timary.tasks.date")
     def test_send_3_messages(self, today_mock, message_create_mock):
         today_mock.today.return_value = datetime.date(2022, 1, 10)
         today_mock.side_effect = lambda *args, **kw: datetime.date(*args, **kw)
->>>>>>> db07bfa6
         message_create_mock.return_value = None
 
         InvoiceFactory(user__phone_number_availability=["Mon"])
