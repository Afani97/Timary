--- conflicted
+++ resolved
@@ -113,14 +113,12 @@
     # Freshbooks
     freshbooks_client_id = models.CharField(max_length=200, null=True, blank=True)
 
-<<<<<<< HEAD
     # Zoho
     zoho_contact_id = models.CharField(max_length=200, null=True, blank=True)
     zoho_contact_persons_id = models.CharField(max_length=200, null=True, blank=True)
-=======
+
     # Xero
     xero_contact_id = models.CharField(max_length=200, null=True, blank=True)
->>>>>>> 66bea28d
 
     def __str__(self):
         return f"{self.title}"
@@ -235,13 +233,11 @@
     # Freshbooks
     freshbooks_invoice_id = models.CharField(max_length=200, blank=True, null=True)
 
-<<<<<<< HEAD
     # Zoho
     zoho_invoice_id = models.CharField(max_length=200, blank=True, null=True)
-=======
+
     # Xero
     xero_invoice_id = models.CharField(max_length=200, blank=True, null=True)
->>>>>>> 66bea28d
 
     def __str__(self):
         return (
@@ -311,13 +307,11 @@
     # Freshbooks integration id
     freshbooks_account_id = models.CharField(max_length=200, null=True, blank=True)
 
-<<<<<<< HEAD
     # Zoho integration id
     zoho_organization_id = models.CharField(max_length=200, null=True, blank=True)
-=======
+
     # Xero integration id
     xero_tenant_id = models.CharField(max_length=200, null=True, blank=True)
->>>>>>> 66bea28d
 
     def __str__(self):
         return f"{self.first_name} {self.last_name} ({self.username})"
@@ -331,13 +325,8 @@
             "phone_number_availability": self.phone_number_availability,
             "quickbooks_connected": self.quickbooks_realm_id is not None,
             "freshbooks_connected": self.freshbooks_account_id is not None,
-<<<<<<< HEAD
             "zoho_connected": self.zoho_organization_id is not None,
-            "xero_connected": False,
-=======
-            "zoho_connected": False,
             "xero_connected": self.xero_tenant_id is not None,
->>>>>>> 66bea28d
             "sage_connected": False,
             "can_download_audit": self.can_download_audit,
             "current_plan": " ".join(
@@ -439,12 +428,13 @@
     refresh_token = models.CharField(max_length=200, blank=True, null=True)
 
 
-<<<<<<< HEAD
 class ZohoOAuth(BaseModel):
     """Keep track of refresh_token from Zoho OAuth so re-auth does not need to happen again."""
-=======
+
+    refresh_token = models.CharField(max_length=200, blank=True, null=True)
+
+
 class XeroOAuth(BaseModel):
     """Keep track of refresh_token from Xero OAuth so re-auth does not need to happen again."""
->>>>>>> 66bea28d
 
     refresh_token = models.CharField(max_length=200, blank=True, null=True)