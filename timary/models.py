--- conflicted
+++ resolved
@@ -218,7 +218,6 @@
 
 
 class User(AbstractUser, BaseModel):
-<<<<<<< HEAD
     class MembershipTier(models.IntegerChoices):
         STARTER = 5, "STARTER"
         PROFESSIONAL = 19, "PROFESSIONAL"
@@ -234,7 +233,7 @@
     stripe_payouts_enabled = models.BooleanField(default=False)
     stripe_connect_id = models.CharField(max_length=200, null=True, blank=True)
     stripe_subscription_id = models.CharField(max_length=200, null=True, blank=True)
-=======
+
     WEEK_DAYS = (
         ("Mon", "Mon"),
         ("Tue", "Tue"),
@@ -248,7 +247,6 @@
     phone_number_availability = MultiSelectField(
         choices=WEEK_DAYS, null=True, blank=True
     )
->>>>>>> db07bfa6
 
     def __str__(self):
         return f"{self.first_name} {self.last_name} ({self.username})"
