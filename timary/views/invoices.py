--- conflicted
+++ resolved
@@ -9,7 +9,6 @@
 from django.template.context_processors import csrf
 from django.template.loader import render_to_string
 from django.urls import reverse
-from django.utils.timezone import localtime, now
 from django.views.decorators.http import require_http_methods
 
 from timary.forms import DailyHoursForm, InvoiceForm
@@ -204,7 +203,6 @@
     invoice = sent_invoice.invoice
     if request.user != invoice.user:
         raise Http404
-    today = localtime(now()).date()
     month_sent = date.strftime(sent_invoice.date_sent, "%m/%Y")
     hours_tracked, total_amount = sent_invoice.get_hours_tracked()
 
@@ -227,12 +225,8 @@
             "sent_invoice_id": sent_invoice.id,
             "invoice": invoice,
             "hours_tracked": hours_tracked,
-<<<<<<< HEAD
-            "todays_date": today,
+            "todays_date": sent_invoice.date_sent,
             "invoice_branding": invoice.user.invoice_branding_properties(),
-=======
-            "todays_date": sent_invoice.date_sent,
->>>>>>> 85b2ba53
         },
     )
     EmailService.send_html(msg_subject, msg_body, invoice.email_recipient)
