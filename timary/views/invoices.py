from datetime import date, timedelta

from crispy_forms.utils import render_crispy_form
from django.conf import settings
from django.contrib.auth.decorators import login_required
from django.core.mail import send_mail
from django.http import Http404, HttpResponse, QueryDict
from django.shortcuts import get_object_or_404, redirect, render
from django.template.context_processors import csrf
from django.template.loader import render_to_string
from django.urls import reverse
from django.utils.timezone import localtime, now
from django.views.decorators.http import require_http_methods

from timary.forms import InvoiceForm
from timary.models import Invoice, SentInvoice, User
from timary.services.freshbook_service import FreshbookService
from timary.services.quickbook_service import QuickbookService
<<<<<<< HEAD
from timary.services.zoho_service import ZohoService
=======
from timary.services.xero_service import XeroService
>>>>>>> 66bea28d
from timary.utils import render_form_errors


@login_required()
@require_http_methods(["GET"])
def manage_invoices(request):
    invoices = request.user.get_invoices.order_by("title")
    return render(
        request,
        "invoices/manage_invoices.html",
        {
            "invoices": invoices,
            "new_invoice": InvoiceForm(
                user=request.user, is_mobile=request.is_mobile, request_method="get"
            ),
            "upgrade_msg": request.user.upgrade_invoice_message,
        },
    )


@login_required()
@require_http_methods(["POST"])
def create_invoice(request):
    user: User = request.user
    invoice_form = InvoiceForm(
        request.POST,
        user=request.user,
        is_mobile=request.is_mobile,
        request_method="get",
    )
    if invoice_form.is_valid():
        prev_invoice_count = user.get_invoices.count()
        invoice = invoice_form.save(commit=False)
        invoice.user = user
        invoice.calculate_next_date()
        invoice.save()
        if user.quickbooks_realm_id:
            QuickbookService.create_customer(invoice)

        if user.freshbooks_account_id:
            FreshbookService.create_customer(invoice)

<<<<<<< HEAD
        if user.zoho_organization_id:
            ZohoService.create_customer(invoice)
=======
        if user.xero_tenant_id:
            XeroService.create_customer(invoice)

>>>>>>> 66bea28d
        response = render(request, "partials/_invoice.html", {"invoice": invoice})
        response["HX-Trigger-After-Swap"] = "clearModal"  # To trigger modal closing
        response["HX-Trigger"] = "newInvoice"  # To trigger button refresh
        if prev_invoice_count == 0:
            response[
                "HX-Redirect"
            ] = "/main/"  # To trigger refresh to remove empty state
        return response
    ctx = {}
    ctx.update(csrf(request))
    invoice_form.helper.layout.insert(0, render_form_errors(invoice_form))
    html_form = render_crispy_form(invoice_form, context=ctx)
    response = HttpResponse(html_form)
    response["HX-Retarget"] = ".modal-box"
    # Trigger removing first modal form until they enable a 'HX-Reswap'
    response["HX-RemoveInitialInvoiceModal"] = "resetNewInvoiceModal"
    return response


@login_required()
@require_http_methods(["GET"])
def get_invoice(request, invoice_id):
    invoice = get_object_or_404(Invoice, id=invoice_id)
    if request.user != invoice.user:
        raise Http404
    return render(request, "partials/_invoice.html", {"invoice": invoice})


@login_required()
@require_http_methods(["GET"])
def pause_invoice(request, invoice_id):
    invoice = get_object_or_404(Invoice, id=invoice_id)
    if request.user != invoice.user:
        raise Http404
    if invoice.next_date:
        invoice.next_date = None
    else:
        invoice.calculate_next_date()
    invoice.save()
    return render(request, "partials/_invoice.html", {"invoice": invoice})


@login_required()
@require_http_methods(["GET"])
def archive_invoice(request, invoice_id):
    invoice = get_object_or_404(Invoice, id=invoice_id)
    if request.user != invoice.user:
        raise Http404
    invoice.is_archived = True
    invoice.save()
    response = HttpResponse("", status=200)
    if request.user.get_invoices.count() == 0:
        response["HX-Refresh"] = "true"  # To trigger refresh to restore empty state
    else:
        response["HX-Trigger"] = "newInvoice"  # To trigger button refresh
    return response


@login_required()
@require_http_methods(["GET"])
def edit_invoice(request, invoice_id):
    invoice = get_object_or_404(Invoice, id=invoice_id)
    if request.user != invoice.user:
        raise Http404
    invoice_form = InvoiceForm(
        instance=invoice,
        user=request.user,
        is_mobile=request.is_mobile,
        request_method="put",
    )
    ctx = {}
    ctx.update(csrf(request))
    invoice_form.helper.layout.insert(0, render_form_errors(invoice_form))
    html_form = render_crispy_form(invoice_form, context=ctx)
    return HttpResponse(html_form)


@login_required()
@require_http_methods(["PUT"])
def update_invoice(request, invoice_id):
    invoice = get_object_or_404(Invoice, id=invoice_id)
    if request.user != invoice.user:
        raise Http404
    put_params = QueryDict(request.body)
    invoice_form = InvoiceForm(
        put_params,
        instance=invoice,
        user=request.user,
        is_mobile=request.is_mobile,
        request_method="put",
    )
    if invoice_form.is_valid():
        invoice = invoice_form.save()
        if invoice.next_date:
            invoice.calculate_next_date(update_last=False)
        return render(request, "partials/_invoice.html", {"invoice": invoice})
    ctx = {}
    ctx.update(csrf(request))
    invoice_form.helper.layout.insert(0, render_form_errors(invoice_form))
    html_form = render_crispy_form(invoice_form, context=ctx)
    return HttpResponse(html_form)


@login_required()
@require_http_methods(["DELETE"])
def delete_invoice(request, invoice_id):
    invoice = get_object_or_404(Invoice, id=invoice_id)
    if request.user != invoice.user:
        raise Http404
    invoice.delete()
    response = HttpResponse("", status=200)
    if request.user.get_invoices.count() == 0:
        response["HX-Refresh"] = "true"  # To trigger refresh to restore empty state
    else:
        response["HX-Trigger"] = "newInvoice"  # To trigger button refresh
    return response


@login_required()
@require_http_methods(["GET"])
def create_invoice_partial(request):
    context = {"upgrade_msg": request.user.upgrade_invoice_message}
    return render(request, "partials/_new_invoice_btn.html", context)


@login_required()
@require_http_methods(["GET"])
def resend_invoice_email(request, sent_invoice_id):
    sent_invoice = get_object_or_404(SentInvoice, id=sent_invoice_id)
    if sent_invoice.paid_status == SentInvoice.PaidStatus.PAID:
        return redirect(reverse("timary:user_profile"))
    invoice = sent_invoice.invoice
    if request.user != invoice.user:
        raise Http404
    today = localtime(now()).date()
    current_month = date.strftime(today, "%m/%Y")
    hours_tracked, total_amount = invoice.get_hours_stats(
        (sent_invoice.hours_start_date, sent_invoice.hours_end_date)
    )

    msg_subject = render_to_string(
        "email/invoice_subject.html",
        {"invoice": invoice, "current_month": current_month},
    ).strip()

    msg_body = render_to_string(
        "email/styled_email.html",
        {
            "can_accept_payments": invoice.user.can_accept_payments,
            "site_url": settings.SITE_URL,
            "user_name": invoice.user.first_name,
            "next_weeks_date": today + timedelta(weeks=1),
            "recipient_name": invoice.email_recipient_name,
            "total_amount": total_amount,
            "sent_invoice_id": sent_invoice.id,
            "invoice": invoice,
            "hours_tracked": hours_tracked,
            "todays_date": today,
        },
    )
    send_mail(
        msg_subject,
        None,
        None,
        recipient_list=[invoice.email_recipient],
        fail_silently=False,
        html_message=msg_body,
    )
    return render(
        request,
        "partials/_sent_invoice.html",
        {"sent_invoice": sent_invoice, "invoice_resent": True},
    )<|MERGE_RESOLUTION|>--- conflicted
+++ resolved
@@ -16,11 +16,8 @@
 from timary.models import Invoice, SentInvoice, User
 from timary.services.freshbook_service import FreshbookService
 from timary.services.quickbook_service import QuickbookService
-<<<<<<< HEAD
+from timary.services.xero_service import XeroService
 from timary.services.zoho_service import ZohoService
-=======
-from timary.services.xero_service import XeroService
->>>>>>> 66bea28d
 from timary.utils import render_form_errors
 
 
@@ -63,14 +60,12 @@
         if user.freshbooks_account_id:
             FreshbookService.create_customer(invoice)
 
-<<<<<<< HEAD
         if user.zoho_organization_id:
             ZohoService.create_customer(invoice)
-=======
+
         if user.xero_tenant_id:
             XeroService.create_customer(invoice)
 
->>>>>>> 66bea28d
         response = render(request, "partials/_invoice.html", {"invoice": invoice})
         response["HX-Trigger-After-Swap"] = "clearModal"  # To trigger modal closing
         response["HX-Trigger"] = "newInvoice"  # To trigger button refresh
