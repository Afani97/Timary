--- conflicted
+++ resolved
@@ -11,11 +11,8 @@
 from timary.services.quickbook_service import QuickbookService
 from timary.services.stripe_service import StripeService
 from timary.services.twilio_service import TwilioClient
-<<<<<<< HEAD
+from timary.services.xero_service import XeroService
 from timary.services.zoho_service import ZohoService
-=======
-from timary.services.xero_service import XeroService
->>>>>>> 66bea28d
 
 
 @require_http_methods(["GET", "POST"])
@@ -58,8 +55,8 @@
     sent_invoice = get_object_or_404(SentInvoice, id=sent_invoice_id)
     if sent_invoice.paid_status == SentInvoice.PaidStatus.PAID:
         return redirect(reverse("timary:login"))
-    # sent_invoice.paid_status = SentInvoice.PaidStatus.PAID
-    # sent_invoice.save()
+    sent_invoice.paid_status = SentInvoice.PaidStatus.PAID
+    sent_invoice.save()
 
     if sent_invoice.user.quickbooks_realm_id:
         QuickbookService.create_invoice(sent_invoice)
@@ -67,13 +64,11 @@
     if sent_invoice.user.freshbooks_account_id:
         FreshbookService.create_invoice(sent_invoice)
 
-<<<<<<< HEAD
     if sent_invoice.user.zoho_organization_id:
         ZohoService.create_invoice(sent_invoice)
-=======
+
     if sent_invoice.user.xero_tenant_id:
         XeroService.create_invoice(sent_invoice)
->>>>>>> 66bea28d
 
     TwilioClient.sent_payment_success(sent_invoice)
     return render(request, "invoices/success_pay_invoice.html", {})
